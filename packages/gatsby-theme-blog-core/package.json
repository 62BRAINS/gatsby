--- conflicted
+++ resolved
@@ -1,10 +1,6 @@
 {
   "name": "gatsby-theme-blog-core",
-<<<<<<< HEAD
   "version": "1.3.25-unifiedroutes.31+a3b781790",
-=======
-  "version": "1.5.8",
->>>>>>> 02bdba92
   "main": "index.js",
   "author": "christopherbiscardi <chris@christopherbiscardi.com> (@chrisbiscardi)",
   "license": "MIT",
@@ -22,16 +18,6 @@
   },
   "dependencies": {
     "@mdx-js/mdx": "^1.6.1",
-<<<<<<< HEAD
-    "gatsby-core-utils": "1.2.1",
-    "gatsby-plugin-mdx": "1.2.6",
-    "gatsby-plugin-sharp": "2.6.1",
-    "gatsby-remark-copy-linked-files": "2.3.2",
-    "gatsby-remark-images": "3.3.1",
-    "gatsby-remark-smartypants": "2.3.1",
-    "gatsby-source-filesystem": "2.3.1",
-    "gatsby-transformer-sharp": "2.5.1",
-=======
     "gatsby-core-utils": "^1.2.2",
     "gatsby-plugin-mdx": "^1.2.7",
     "gatsby-plugin-sharp": "^2.6.3",
@@ -40,16 +26,11 @@
     "gatsby-remark-smartypants": "^2.3.1",
     "gatsby-source-filesystem": "^2.3.3",
     "gatsby-transformer-sharp": "^2.5.2",
->>>>>>> 02bdba92
     "remark-slug": "^5.1.2"
   },
   "devDependencies": {
     "@mdx-js/react": "^1.6.1",
-<<<<<<< HEAD
     "gatsby": "2.20.24-unifiedroutes.31+a3b781790",
-=======
-    "gatsby": "^2.21.33",
->>>>>>> 02bdba92
     "prettier": "2.0.5",
     "react": "^16.12.0",
     "react-dom": "^16.12.0"
