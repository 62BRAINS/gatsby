--- conflicted
+++ resolved
@@ -25,11 +25,7 @@
 const writePageData = async (
   { publicDir },
   page,
-<<<<<<< HEAD
   { staticQueryHashes, moduleDependencies, pageDataProcessors }
-=======
-  { staticQueryHashes, moduleDependencies }
->>>>>>> fb39a9e9
 ) => {
   const inputFilePath = path.join(
     publicDir,
@@ -82,6 +78,7 @@
     pages,
     staticQueriesByTemplate,
     queryModuleDependencies,
+    pageDataProcessors,
     program,
   } = store.getState()
 
@@ -110,6 +107,7 @@
         moduleDependencies: Array.from(
           queryModuleDependencies.get(pagePath) || []
         ),
+        pageDataProcessors: pageDataProcessors.get(pagePath) || new Map(),
       }
     )
 
