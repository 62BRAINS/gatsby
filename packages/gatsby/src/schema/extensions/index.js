--- conflicted
+++ resolved
@@ -11,16 +11,6 @@
 const { link, fileByPath } = require(`../resolvers`)
 const { getDateResolver } = require(`../types/date`)
 
-<<<<<<< HEAD
-// Reserved for internal use
-const internalExtensionNames = [
-  `createdFrom`,
-  `directives`,
-  `infer`,
-  `plugin`,
-  `resolvers`,
-]
-=======
 import type { GraphQLFieldConfigArgumentMap, GraphQLFieldConfig } from "graphql"
 import type { ComposeFieldConfig } from "graphql-compose"
 
@@ -32,7 +22,6 @@
     prevFieldConfig: GraphQLFieldConfig
   ): $Shape<ComposeFieldConfig>;
 }
->>>>>>> a3288b8e
 
 const typeExtensions = {
   infer: {
@@ -151,14 +140,6 @@
   Object.keys(extensions).map(name => {
     const extension = extensions[name]
     const { args, description } = extension
-<<<<<<< HEAD
-    return new GraphQLDirective({
-      name,
-      args,
-      description,
-      locations,
-      ...(extension.directiveOptions || {}),
-=======
     // Support the `graphql-compose` style of directly providing the field type as string
     const normalizedArgs = schemaComposer.typeMapper.convertArgConfigMap(args)
     return new GraphQLDirective({
@@ -166,7 +147,6 @@
       args: normalizedArgs,
       description,
       locations,
->>>>>>> a3288b8e
     })
   })
 
