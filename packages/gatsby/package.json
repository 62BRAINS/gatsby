{
  "name": "gatsby",
  "description": "React.js Static Site Generator",
<<<<<<< HEAD
  "version": "2.0.0-alpha.2",
=======
  "version": "1.9.128",
>>>>>>> dc4c9a4a
  "author": "Kyle Mathews <mathews.kyle@gmail.com>",
  "bin": {
    "gatsby": "./dist/bin/gatsby.js"
  },
  "bugs": {
    "url": "https://github.com/gatsbyjs/gatsby/issues"
  },
  "dependencies": {
    "async": "^2.1.2",
    "autoprefixer": "^7.1.2",
    "babel-code-frame": "^6.22.0",
    "babel-core": "^6.24.1",
    "babel-loader": "^7.1.1",
    "babel-plugin-add-module-exports": "^0.2.1",
    "babel-plugin-remove-graphql-queries": "^2.0.0-alpha.1",
    "babel-plugin-transform-object-assign": "^6.8.0",
    "babel-polyfill": "^6.23.0",
    "babel-preset-env": "^1.6.0",
    "babel-preset-es2015": "^6.24.1",
    "babel-preset-react": "^6.24.1",
    "babel-preset-stage-0": "^6.24.1",
    "babel-runtime": "^6.26.0",
    "babel-traverse": "^6.24.1",
    "babylon": "^6.17.3",
    "bluebird": "^3.5.0",
    "chalk": "^1.1.3",
    "chokidar": "^1.7.0",
    "common-tags": "^1.4.0",
    "convert-hrtime": "^2.0.0",
    "copyfiles": "^1.2.0",
    "core-js": "^2.5.0",
    "css-loader": "^0.28.4",
    "debug": "^2.6.0",
    "del": "^3.0.0",
    "detect-port": "^1.2.1",
    "domready": "^1.0.8",
    "dotenv": "^4.0.0",
    "express": "^4.14.0",
    "express-graphql": "^0.6.6",
    "extract-text-webpack-plugin": "^2.0.0",
    "file-loader": "^0.11.2",
    "flat": "^2.0.1",
    "friendly-errors-webpack-plugin": "^1.6.1",
    "front-matter": "^2.1.0",
    "fs-extra": "^4.0.1",
<<<<<<< HEAD
    "gatsby-module-loader": "^2.0.0-alpha.1",
    "gatsby-cli": "^1.1.18",
    "gatsby-react-router-scroll": "^1.0.3",
=======
    "gatsby-1-config-css-modules": "^1.0.7",
    "gatsby-cli": "^1.1.25",
    "gatsby-module-loader": "^1.0.9",
    "gatsby-react-router-scroll": "^1.0.6",
>>>>>>> dc4c9a4a
    "glob": "^7.1.1",
    "graphql": "^0.11.7",
    "graphql-relay": "^0.5.1",
    "graphql-skip-limit": "^1.0.8",
    "history": "^4.6.2",
    "invariant": "^2.2.2",
    "is-relative": "^0.2.1",
    "is-relative-url": "^2.0.0",
    "joi": "12.x.x",
    "json-loader": "^0.5.2",
    "json-stringify-safe": "^5.0.1",
    "json5": "^0.5.0",
    "lodash": "^4.17.4",
    "lodash-id": "^0.14.0",
    "lowdb": "^0.16.2",
    "md5-file": "^3.1.1",
    "mime": "^1.3.6",
    "mitt": "^1.1.2",
    "mkdirp": "^0.5.1",
    "moment": "^2.16.0",
    "node-libs-browser": "^2.0.0",
    "normalize-path": "^2.1.1",
    "null-loader": "^0.1.1",
    "opn": "^5.1.0",
    "parse-filepath": "^1.0.1",
    "path-exists": "^3.0.0",
    "postcss-browser-reporter": "^0.5.0",
    "postcss-cssnext": "^3.0.2",
    "postcss-flexbugs-fixes": "^3.0.0",
    "postcss-import": "^10.0.0",
    "postcss-loader": "^2.0.6",
    "postcss-reporter": "^1.4.1",
    "raw-loader": "^0.5.1",
    "react": "^15.6.0",
    "react-dev-utils": "^4.2.1",
    "react-dom": "^15.6.0",
    "react-error-overlay": "^3.0.0",
    "react-hot-loader": "^3.0.0-beta.6",
    "react-router": "^4.1.1",
    "react-router-dom": "^4.1.1",
    "redux": "^3.6.0",
    "relay-compiler": "^1.4.1",
    "remote-redux-devtools": "^0.5.7",
    "serve": "^6.4.0",
    "sift": "^3.2.6",
    "signal-exit": "^3.0.2",
    "slash": "^1.0.0",
    "socket.io": "^2.0.3",
    "static-site-generator-webpack-plugin": "^3.4.1",
    "string-similarity": "^1.2.0",
    "style-loader": "^0.18.2",
    "type-of": "^2.0.1",
    "url-loader": "^0.5.9",
    "webpack": "^2.0.0",
    "webpack-dev-middleware": "^1.11.0",
    "webpack-dev-server": "^2.6.1",
    "webpack-hot-middleware": "^2.18.2",
    "webpack-md5-hash": "0.0.5",
    "webpack-merge": "^4.1.0",
    "webpack-stats-plugin": "^0.1.4",
    "webpack-validator": "^2.2.7",
    "yaml-loader": "^0.4.0"
  },
  "devDependencies": {
    "babel-cli": "^6.26.0",
    "cross-env": "^5.0.5",
    "nyc": "^7.0.0",
    "rimraf": "^2.6.1"
  },
  "engines": {
    "node": ">4.0.0"
  },
  "resolutions": {
    "graphql": "^0.11.7"
  },
  "homepage": "https://github.com/gatsbyjs/gatsby#readme",
  "keywords": [
    "blog",
    "generator",
    "jekyll",
    "markdown",
    "react",
    "ssg",
    "website"
  ],
  "license": "MIT",
  "main": "index.js",
  "repository": {
    "type": "git",
    "url": "git+https://github.com/gatsbyjs/gatsby.git"
  },
  "scripts": {
    "build": "rimraf dist && npm run build:src && npm run build:internal-plugins && npm run build:rawfiles",
    "build:internal-plugins": "copyfiles -u 1 src/internal-plugins/**/package.json dist",
    "build:rawfiles": "copyfiles -u 1 src/internal-plugins/**/raw_* dist",
    "build:src": "babel src --out-dir dist --source-maps --ignore gatsby-cli.js,raw_*,__tests__",
    "clean-test-bundles": "find test/ -type f -name bundle.js* -exec rm -rf {} +",
    "prepublish": "cross-env NODE_ENV=production npm run build",
    "test-coverage": "node_modules/.bin/nyc --reporter=lcov --reporter=text npm test",
    "watch": "rimraf dist && mkdir dist && npm run build:internal-plugins && npm run build:rawfiles && npm run build:src -- --watch"
  }
}<|MERGE_RESOLUTION|>--- conflicted
+++ resolved
@@ -1,11 +1,7 @@
 {
   "name": "gatsby",
   "description": "React.js Static Site Generator",
-<<<<<<< HEAD
   "version": "2.0.0-alpha.2",
-=======
-  "version": "1.9.128",
->>>>>>> dc4c9a4a
   "author": "Kyle Mathews <mathews.kyle@gmail.com>",
   "bin": {
     "gatsby": "./dist/bin/gatsby.js"
@@ -51,16 +47,9 @@
     "friendly-errors-webpack-plugin": "^1.6.1",
     "front-matter": "^2.1.0",
     "fs-extra": "^4.0.1",
-<<<<<<< HEAD
     "gatsby-module-loader": "^2.0.0-alpha.1",
-    "gatsby-cli": "^1.1.18",
-    "gatsby-react-router-scroll": "^1.0.3",
-=======
-    "gatsby-1-config-css-modules": "^1.0.7",
     "gatsby-cli": "^1.1.25",
-    "gatsby-module-loader": "^1.0.9",
     "gatsby-react-router-scroll": "^1.0.6",
->>>>>>> dc4c9a4a
     "glob": "^7.1.1",
     "graphql": "^0.11.7",
     "graphql-relay": "^0.5.1",
