--- conflicted
+++ resolved
@@ -4,12 +4,7 @@
   "version": "1.1.3",
   "author": "Ian Sinnott <ian@iansinnott.com>",
   "dependencies": {
-<<<<<<< HEAD
-=======
-    "babel-cli": "^6.24.1",
     "babel-runtime": "6.26.0",
-    "extract-text-webpack-plugin": "^1.0.1",
->>>>>>> 8d41f7ac
     "stylus": "^0.54.5",
     "stylus-loader": "^3.0.1"
   },
