--- conflicted
+++ resolved
@@ -1,22 +1,14 @@
 {
   "name": "gatsby-plugin-typescript",
-<<<<<<< HEAD
   "version": "2.0.0-alpha.0",
-=======
-  "version": "1.4.7",
->>>>>>> 160fb02f
   "description": "Adds TypeScript support for Gatsby layouts and pages.",
   "author": "Kyle Mathews <mathews.kyle@gmail.com>",
   "contributors": [
     "Noah Lange <noahrlange@gmail.com>"
   ],
   "dependencies": {
-<<<<<<< HEAD
     "babel-plugin-remove-graphql-queries": "^2.0.0-alpha.0",
-    "babel-runtime": "6.26.0",
-=======
     "babel-runtime": "^6.26.0",
->>>>>>> 160fb02f
     "ts-loader": "^2.0.3",
     "typescript": "^2.2.1"
   },
@@ -31,13 +23,8 @@
   "license": "MIT",
   "main": "index.js",
   "scripts": {
-<<<<<<< HEAD
     "build": "babel src --out-dir . --ignore __tests__",
-    "watch": "babel -w src --out-dir . --ignore __tests__"
-=======
-    "build": "babel src --out-dir .",
-    "watch": "babel -w src --out-dir .",
+    "watch": "babel -w src --out-dir . --ignore __tests__",
     "prepublish": "cross-env NODE_ENV=production npm run build"
->>>>>>> 160fb02f
   }
 }