--- conflicted
+++ resolved
@@ -1,10 +1,6 @@
 {
   "name": "gatsby-plugin-page-creator",
-<<<<<<< HEAD
-  "version": "2.2.3-unifiedroutes.17+d97e4ec5e",
-=======
   "version": "2.3.1",
->>>>>>> 192faf66
   "description": "Gatsby plugin that automatically creates pages from React components in specified directories",
   "main": "index.js",
   "scripts": {
@@ -31,24 +27,15 @@
     "@babel/runtime": "^7.9.6",
     "bluebird": "^3.7.2",
     "fs-exists-cached": "^1.0.0",
-<<<<<<< HEAD
-    "gatsby-page-utils": "0.2.0",
-=======
     "gatsby-page-utils": "^0.2.1",
->>>>>>> 192faf66
     "glob": "^7.1.6",
     "lodash": "^4.17.15",
     "micromatch": "^3.1.10"
   },
   "devDependencies": {
     "@babel/cli": "^7.8.4",
-<<<<<<< HEAD
-    "@babel/core": "^7.9.0",
-    "babel-preset-gatsby-package": "0.4.0",
-=======
     "@babel/core": "^7.9.6",
     "babel-preset-gatsby-package": "^0.4.1",
->>>>>>> 192faf66
     "cross-env": "^5.2.1"
   },
   "peerDependencies": {
