- title: Documentation
  key: docs
  breadcrumbTitle: Docs
  items:
    - link: /docs/
    - link: /docs/quick-start/
    - link: /plugins/
      title: Plugin Library
    - link: /starters/
      title: Starter Library
    - link: /docs/awesome-gatsby-resources/
    - link: /docs/recipes/
      items:
        - link: /docs/recipes/pages-layouts
          title: Pages and Layouts
        - link: /docs/recipes/styling-css
          title: Styling with CSS
        - link: /docs/recipes/working-with-starters
          title: Working with Starters
        - link: /docs/recipes/working-with-themes
          title: Working with Themes
        - link: /docs/recipes/sourcing-data
          title: Sourcing Data
        - link: /docs/recipes/querying-data
          title: Querying Data
        - link: /docs/recipes/working-with-images
          title: Working with Images
        - link: /docs/recipes/transforming-data
          title: Transforming Data
        - link: /docs/recipes/deploying-your-site
          title: Deploying Your Site
    - link: /docs/guides/
      items:
        - link: /docs/preparing-your-environment/
          items:
            - link: /docs/browser-support/
            - link: /docs/gatsby-on-windows/
            - link: /docs/gatsby-on-linux/
            - link: /docs/configuring-ca-certificates/
        - link: /docs/deploying-and-hosting/
          items:
            - link: /docs/preparing-for-deployment/
            - link: /docs/deploying-to-netlify/
            - link: /docs/deploying-to-aws-amplify/
              title: Deploying to AWS Amplify
              breadcrumbTitle: AWS Amplify
            - link: /docs/deploying-to-s3-cloudfront/
              title: Deploying to S3 & CloudFront
              breadcrumbTitle: S3 & CloudFront
            - link: /docs/deploying-to-aerobatic/
              title: Deploying to Aerobatic
              breadcrumbTitle: Aerobatic
            - link: /docs/deploying-to-heroku/
              title: Deploying to Heroku
              breadcrumbTitle: Heroku
            - link: /docs/deploying-to-zeit-now/
              title: Deploying to ZEIT Now
              breadcrumbTitle: ZEIT Now
            - link: /docs/deploying-to-gitlab-pages/
              title: Deploying to GitLab Pages
              breadcrumbTitle: GitLab Pages
            - link: /docs/deploying-to-render/
              title: Deploying to Render
              breadcrumbTitle: Render
            - link: /docs/deploying-to-surge/
              title: Deploying to Surge
              breadcrumbTitle: Surge
            - link: /docs/deploying-to-iis/
              title: Deploying to IIS
              breadcrumbTitle: IIS
            - link: /docs/deploying-to-firebase/
              title: Deploying to Firebase Hosting
              breadcrumbTitle: Firebase Hosting
            - link: /docs/deploying-to-kintohub/
              title: Deploying to KintoHub
              breadcrumbTitle: KintoHub Hosting
            - link: /docs/path-prefix/
            - link: /docs/how-gatsby-works-with-github-pages/
              title: How Gatsby Works with GitHub Pages
              breadcrumbTitle: GitHub Pages
            - link: /docs/multi-core-builds/
              title: Multi-Core Builds
            - link: /docs/asset-prefix/
              title: Asset Prefix
        - link: /docs/customization/
          items:
            - link: /docs/babel/
              title: Customizing Babel.js Config
              breadcrumbTitle: Babel.js Config
            - link: /docs/babel-plugin-macros/
              title: Using Babel Plugin Macros
              breadcrumbTitle: Babel Plugin Macros
            - link: /docs/add-custom-webpack-config/
              title: Adding a Custom Webpack Config
              breadcrumbTitle: Webpack Config
            - link: /docs/custom-html/
              title: Customizing html.js
              breadcrumbTitle: html.js
            - link: /docs/environment-variables/
              title: Using Environment Variables
              breadcrumbTitle: Environment Variables
            - link: /docs/eslint/
              title: Using ESLint
              breadcrumbTitle: ESLint
            - link: /docs/api-proxy/
              title: Proxying API Requests
        - link: /docs/images-and-files/
          title: Images, Files & Video
          items:
            - link: /docs/importing-assets-into-files/
              title: Importing Assets Directly into Files
              breadcrumbTitle: Importing Assets into Files
            - link: /docs/static-folder/
              title: Using the Static Folder
              breadcrumbTitle: Static Folder
            - link: /docs/using-gatsby-image/
              title: Using gatsby-image
            - link: /docs/working-with-images/
              title: Working with Images in Gatsby
              breadcrumbTitle: Images in Gatsby
            - link: /docs/preoptimizing-images/
              title: Preoptimizing Your Images
              breadcrumbTitle: Preoptimizing Images
            - link: /docs/working-with-video/
              title: Working with Video
              breadcrumbTitle: Videos in Gatsby
            - link: /docs/importing-media-content/
            - link: /docs/working-with-gifs/
              title: Working with GIFs
              breadcrumbTitle: GIFs in Gatsby
            - link: /docs/working-with-images-in-markdown/
              title: Working with Images in Markdown
              breadcrumbTitle: Images in Markdown
            - link: /docs/preprocessing-external-images/
        - link: /docs/content-and-data/
          title: Sourcing Content & Data
          items:
            - link: /docs/using-gatsby-without-graphql/
              title: Using Gatsby Without GraphQL
              breadcrumbTitle: Gatsby Without GraphQL
            - link: /docs/sourcing-from-the-filesystem/
              title: Sourcing from the Filesystem
              breadcrumbTitle: From the Filesystem
            - link: /docs/sourcing-from-databases/
              title: Sourcing from Databases
              breadcrumbTitle: From Databases
            - link: /docs/sourcing-from-hosted-services/
              title: Sourcing from Hosted Services
              breadcrumbTitle: From Hosted Services
            - link: /docs/sourcing-from-private-apis/
              title: Sourcing from Private APIs
              breadcrumbTitle: From Private APIs
            - link: /docs/headless-cms/
              title: Sourcing from (Headless) CMSs
              breadcrumbTitle: From CMSs
              items:
                # This list should only include the top 5 CMSs by Gatsby plugin usage.
                # Please do not add your headless CMS here.
                # Instead, please add links on the /docs/headless-cms/ page
                - link: /docs/sourcing-from-contentful/
                  title: Sourcing from Contentful
                  breadcrumbTitle: Contentful
                - link: /docs/sourcing-from-netlify-cms/
                  title: Sourcing from Netlify CMS
                  breadcrumbTitle: Netlify CMS
                - link: /docs/sourcing-from-wordpress/
                  title: Sourcing from WordPress
                  breadcrumbTitle: WordPress
                - link: /docs/sourcing-from-prismic/
                  title: Sourcing from Prismic
                  breadcrumbTitle: Prismic
                - link: /docs/sourcing-from-drupal/
                  title: Sourcing from Drupal
                  breadcrumbTitle: Drupal
            - link: /docs/sourcing-content-from-json-or-yaml/
              title: Sourcing Content from JSON or YAML
              breadcrumbTitle: JSON or YAML
        - link: /docs/graphql/
          title: Querying Your Data with GraphQL
          breadcrumbTitle: Querying with GraphQL
          items:
            - link: /docs/why-gatsby-uses-graphql/
            - link: /docs/graphql-reference/
            - link: /docs/running-queries-with-graphiql/
              title: Running Queries with the GraphiQL UI
            - link: /docs/creating-and-modifying-pages/
              title: Creating & Modifying Pages
            - link: /docs/page-query/
            - link: /docs/static-query/
              title: Querying Data in Components with StaticQuery
              breadcrumbTitle: The StaticQuery Component
            - link: /docs/use-static-query/
              title: Querying Data in Components with the useStaticQuery Hook
              breadcrumbTitle: The useStaticQuery Hook
            - link: /docs/using-graphql-fragments/
            - link: /docs/creating-slugs-for-pages/
            - link: /docs/programmatically-create-pages-from-data/
            - link: /docs/third-party-graphql/
              title: Using Third-Party GraphQL APIs
            - link: /docs/adding-markdown-pages/
            - link: /docs/adding-a-list-of-markdown-blog-posts/
            - link: /docs/using-graphql-playground/
              title: Using GraphQL Playground
        - link: /docs/plugins/
          items:
            - link: /docs/what-is-a-plugin/
            - link: /docs/using-a-plugin-in-your-site/
            - link: /docs/what-you-dont-need-plugins-for/
            - link: /docs/loading-plugins-from-your-local-plugins-folder/
            - link: /plugins/
              title: Plugin Library
            - link: /docs/creating-plugins/
              items:
                - link: /docs/naming-a-plugin/
                - link: /docs/files-gatsby-looks-for-in-a-plugin/
                - link: /docs/creating-a-local-plugin/
                - link: /docs/creating-a-source-plugin/
                - link: /docs/creating-a-transformer-plugin/
                - link: /contributing/submit-to-plugin-library/
                - link: /docs/pixabay-source-plugin-tutorial/
                - link: /docs/remark-plugin-tutorial/
                - link: /docs/maintaining-a-plugin/
                  stub: true
        - link: /docs/themes/
          items:
            - link: /docs/themes/what-are-gatsby-themes/
              title: What are Gatsby Themes?
            - link: /docs/themes/getting-started/
              title: Getting Started
            - link: /docs/themes/using-a-gatsby-theme/
            - link: /docs/themes/using-multiple-gatsby-themes/
            - link: /docs/themes/shadowing/
              title: Shadowing
            - link: /docs/themes/building-themes/
            - link: /docs/themes/converting-a-starter/
              title: Converting a Starter
            - link: /docs/themes/theme-composition/
            - link: /docs/themes/conventions/
              title: Conventions
        - link: /docs/starters/
          title: Starters
          items:
            - link: /starters/
              title: Starter Library
            - link: /docs/modifying-a-starter/
            - link: /docs/creating-a-starter/
        - link: /docs/styling/
          title: Styling Your Site
          breadcrumbTitle: Styling
          items:
            - link: /docs/layout-components/
              title: Using Layout Components
            - link: /docs/global-css/
              title: Standard, Global CSS Files
            - link: /docs/css-modules/
              title: Component-Scoped CSS Modules
            - link: /docs/css-in-js/
              title: Enhancing with CSS-in-JS
              items:
                - link: /docs/emotion/
                - link: /docs/styled-components/
                  title: Styled-Components
            - link: /docs/css-libraries-and-frameworks/
              title: CSS Libraries & Frameworks
              items:
                - link: /docs/typography-js/
                - link: /docs/sass/
                  title: Using Sass
                - link: /docs/post-css/
                  title: Using PostCSS
                - link: /docs/tailwind-css/
                  title: Using TailwindCSS
                - link: /docs/bulma/
                  title: Using Bulma
                - link: /docs/theme-ui/
                  title: Using Theme UI
        - link: /docs/mdx/
          title: Adding Components to Markdown with MDX
          breadcrumbTitle: MDX
          items:
            - link: /docs/mdx/getting-started/
            - link: /docs/mdx/writing-pages/
              title: Writing Pages
            - link: /docs/mdx/customizing-components/
            - link: /docs/mdx/programmatically-creating-pages/
            - link: /docs/mdx/plugins/
              title: Using MDX Plugins
            - link: /docs/mdx/markdown-syntax/
        - link: /docs/testing/
          items:
            - link: /docs/unit-testing/
            - link: /docs/testing-components-with-graphql/
            - link: /docs/end-to-end-testing/
              title: End-to-end Testing
            - link: /docs/testing-css-in-js/
            - link: /docs/testing-react-components/
            - link: /docs/visual-testing-with-storybook/
        - link: /docs/debugging/
          title: Debugging Gatsby
          breadcrumbTitle: Debugging
          items:
            - link: /docs/debugging-html-builds/
              title: Debugging HTML Builds
              breadcrumbTitle: HTML Builds
            - link: /docs/debugging-replace-renderer-api/
              title: Debugging Replace Renderer API
              breadcrumbTitle: Replace Renderer API
            - link: /docs/debugging-the-build-process/
              title: Debugging the Build Process
              breadcrumbTitle: The Build Process
            - link: /docs/debugging-cache-issues/
              title: Debugging Cache Issues
              breadcrumbTitle: Cache Issues
            - link: /docs/performance-tracing/
              title: Tracing Gatsby Builds
            - link: /docs/debugging-async-lifecycles/
              title: Debugging Async Lifecycles
              breadcrumbTitle: Async Lifecycles
            - link: /docs/troubleshooting-common-errors/
        - link: /docs/adding-app-and-website-functionality/
          items:
            - link: /docs/linking-between-pages/
            - link: /docs/adding-search/
              title: Adding Search
              breadcrumbTitle: Search
              items:
                - link: /docs/adding-search-with-algolia/
                - link: /docs/adding-search-with-elasticlunr/
                  title: Adding Search with elasticlunr*
                - link: /docs/adding-search-with-js-search/
                  title: Adding Search with js-search
            - link: /docs/adding-analytics/
              title: Adding Analytics
              breadcrumbTitle: Analytics
            - link: /docs/building-a-site-with-authentication/
              title: Adding Authentication
              breadcrumbTitle: Authentication
            - link: /docs/adding-forms/
              title: Adding Forms
              breadcrumbTitle: Forms
            - link: /docs/adding-react-components/
              title: Adding React Components
              breadcrumbTitle: React Components
            - link: /docs/building-a-contact-form/
            - link: /docs/add-404-page/
              title: Adding a 404 Page
              breadcrumbTitle: 404 Page
            - link: /docs/add-seo-component/
              title: Adding an SEO Component
              breadcrumbTitle: SEO Component
            - link: /docs/adding-tags-and-categories-to-blog-posts/
              title: Adding Tags & Categories to Blog Posts
              breadcrumbTitle: Blog Tags and Categories
            - link: /docs/adding-pagination/
              title: Adding Pagination
              breadcrumbTitle: Pagination
            - link: /docs/adding-comments/
              title: Adding Comments
              breadcrumbTitle: Comments
            - link: /docs/creating-a-sitemap/
              title: Creating a Sitemap
            - link: /docs/adding-an-rss-feed/
              title: Adding an RSS Feed
              breadcrumbTitle: RSS Feed
            - link: /docs/adding-page-transitions/
              title: Adding Page Transitions
              breadcrumbTitle: Page Transitions
              items:
                - link: /docs/adding-page-transitions-with-plugin-transition-link/
                  title: Adding Page Transitions with gatsby-plugin-transition-link
                  breadcrumbTitle: gatsby-plugin-transition-link
            - link: /docs/making-your-site-accessible/
              title: Making Your Site Accessible
            - link: /docs/routing/
              title: Routing
              items:
                - link: /docs/reach-router-and-gatsby/
                  title: "@reach/router and Gatsby"
                - link: /docs/location-data-from-props/
                  title: Location Data from Props
                - link: /docs/creating-dynamic-navigation/
                  title: Creating Dynamic Navigation
                - link: /docs/client-only-routes-and-user-authentication/
                  title: Client-only Routes & User Authentication
                  breadcrumbTitle: Client Routes & User Auth
            - link: /docs/data-fetching/
              title: Build Time and Client-side Data Fetching
            - link: /docs/using-client-side-only-packages/
              title: Using Client-Side Only Packages
            - link: /docs/building-an-e-commerce-site/
              title: Building an E-commerce Site
              items:
                - link: /docs/building-an-ecommerce-site-with-shopify/
                  title: Building an E-commerce Site with Shopify
                - link: /docs/processing-payments-with-stripe/
                  title: Processing Payments with Stripe
        - link: /docs/performance/
          title: Improving Performance
          items:
            - link: /docs/progressive-web-app/
              title: Supporting Progressive Web Apps (PWAs)
              breadcrumbTitle: Supporting PWAs
            - link: /docs/caching/
              title: Caching
            - link: /docs/local-https/
              title: Using Local HTTPS
            - link: /docs/audit-with-lighthouse/
              title: Auditing with Lighthouse
            - link: /docs/add-a-manifest-file/
              title: Adding a Manifest File
            - link: /docs/add-offline-support-with-a-service-worker/
              title: Adding Offline Support with a Service Worker
              breadcrumbTitle: Offline Support with Service Worker
            - link: /docs/add-page-metadata/
              title: Adding Page Metadata
            - link: /docs/seo/
              title: Search Engine Optimization (SEO)
              breadcrumbTitle: SEO
            - link: /docs/optimizing-site-performance-with-guessjs/
              title: Optimizing Site Performance with Guess.js
              breadcrumbTitle: Guess.js
            - link: /docs/scaling-issues/
              title: Scaling Issues
        - link: /docs/localization-i18n/
          title: Localization & Internationalization with Gatsby
          breadcrumbTitle: Localization
          items:
            - link: /docs/creating-prefixed-404-pages-for-different-languages/
              title: Creating Prefixed 404 Pages for Different Languages
              breadcrumbTitle: Creating Prefixed 404 Pages
        - link: /docs/porting-to-gatsby/
          title: Porting to Gatsby
          items:
            - link: /docs/porting-from-create-react-app-to-gatsby/
              title: Porting from Create React App to Gatsby
              breadcrumbTitle: Create React App to Gatsby
            - link: /docs/porting-an-html-site-to-gatsby/
              title: Porting an HTML Site to Gatsby
              breadcrumbTitle: HTML to Gatsby
    - link: /docs/api-reference/
      title: Gatsby API
      items:
        - link: /docs/theme-api/
          title: Gatsby Themes
        - link: /docs/gatsby-link/
          title: Gatsby Link
        - link: /docs/gatsby-image/
          title: Gatsby Image
        - link: /docs/gatsby-config/
          title: Gatsby Config
        - link: /docs/browser-apis/
          title: Gatsby Browser APIs
        - link: /docs/ssr-apis/
          title: Gatsby SSR APIs
        - link: /docs/api-files/
          title: API Files
          items:
            - link: /docs/api-files-gatsby-config/
              title: gatsby-config.js
            - link: /docs/api-files-gatsby-browser/
              title: gatsby-browser.js
            - link: /docs/api-files-gatsby-node/
              title: gatsby-node.js
            - link: /docs/api-files-gatsby-ssr/
              title: gatsby-ssr.js
        - link: /docs/actions/
          title: Actions
        - link: /docs/graphql-api/
          title: GraphQL API
        - link: /docs/node-apis/
          title: Gatsby Node APIs
        - link: /docs/node-api-helpers/
          title: Gatsby Node Helpers
        - link: /docs/node-model/
          title: Node Model
        - link: /docs/node-interface/
          title: Node Interface
        - link: /docs/schema-customization/
          title: Customizing the GraphQL Schema
        - link: /docs/api-specification/
          title: API Philosophy
    - link: /docs/releases-and-migration/
      title: Releases & Migration
      items:
        - link: /docs/v2-release-notes/
          title: v2 Release Notes
        - link: /docs/v1-release-notes/
          title: v1 Release Notes
        - link: /docs/migrating-from-v1-to-v2/
          title: Migrating from v1 to v2
        - link: /docs/migrating-from-v0-to-v1/
          title: Migrating from v0 to v1
        - link: /docs/upgrade-gatsby-and-dependencies/
          title: Upgrade for Minor or Patch Releases
          breadcrumbTitle: Minor or Patch Releases
    - link: /docs/conceptual-guide/
      title: Conceptual Guide
      items:
        - link: /docs/gatsby-core-philosophy/
          title: The Gatsby Core Philosophy
        - link: /docs/gatsby-project-structure/
          title: Gatsby Project Structure
        - link: /docs/plugins-themes-and-starters/
          title: Plugins, Themes, & Starters
        - link: /docs/overview-of-the-gatsby-build-process/
          title: Overview of the Gatsby Build Process
        - link: /docs/building-with-components/
          title: Building with Components
        - link: /docs/gatsby-lifecycle-apis/
          title: Lifecycle APIs
        - link: /docs/gatsby-magic
          title: Gatsby Magic
        - link: /docs/react-hydration
          title: React Hydration
        - link: /docs/prpl-pattern/
          title: PRPL Pattern
        - link: /docs/graphql-concepts/
          title: GraphQL Concepts
        - link: /docs/security-in-gatsby/
        - link: /docs/how-shadowing-works
          title: Theme Shadowing
    - link: /docs/gatsby-internals/
      title: Gatsby Internals
      items:
        - link: /docs/how-plugins-apis-are-run/
          title: How APIs/Plugins Are Run
        - link: /docs/node-creation/
          title: Node Creation
        - link: /docs/schema-generation/
          title: Schema Generation
          items:
            - link: /docs/schema-gql-type/
              title: Building the GqlType
            - link: /docs/schema-input-gql/
              title: Building the Input Filters
            - link: /docs/schema-sift/
              title: Querying with Sift
            - link: /docs/schema-connections/
              title: Connections
        - link: /docs/page-creation/
          title: Page Creation
        - link: /docs/page-node-dependencies/
          title: Page -> Node Dependencies
        - link: /docs/node-tracking/
          title: Node Tracking
        - link: /docs/internal-data-bridge/
          title: Internal Data Bridge
        - link: /docs/query-behind-the-scenes/
          title: Queries
          items:
            - link: /docs/query-extraction/
              title: Query Extraction
            - link: /docs/query-execution/
              title: Query Execution
            - link: /docs/static-vs-normal-queries/
              title: Normal vs StaticQueries
        - link: /docs/write-pages/
          title: Write out Pages
        - link: /docs/webpack-and-ssr/
          title: Webpack & SSR
          items:
            - link: /docs/production-app/
              title: Building the JavaScript App
            - link: /docs/html-generation/
              title: Page HTML Generation
            - link: /docs/how-code-splitting-works/
              title: Code Splitting and Prefetching
        - link: /docs/resource-handling-and-service-workers/
          title: Resource Handling & Service Workers
        - link: /docs/data-storage-redux/
          title: Data Storage (Redux)*
        - link: /docs/build-caching/
          title: Build Caching
        - link: /docs/gatsby-internals-terminology/
          title: Terminology
    - link: /docs/using-gatsby-professionally/
      title: Using Gatsby Professionally
      items:
        - link: /docs/convincing-others/
          title: Introduction - Convincing Others to Use Gatsby
          breadcrumbTitle: Convincing Others to Use Gatsby
        - link: /docs/first-professional-project/
          title: Your First Professional Project
        - link: /docs/winning-over-stakeholders/
          title: Winning Over Different Stakeholders
          breadcrumbTitle: Winning Over Stakeholders
          items:
            - link: /docs/winning-over-developers/
              title: Developers
            - link: /docs/winning-over-engineering-leaders/
              title: Engineering Leaders
            - link: /docs/winning-over-marketers/
              title: Marketers
            - link: /docs/winning-over-executives/
              title: Executives
            - link: /docs/winning-over-clients/
            - link: /docs/winning-over-content-creators/
              title: Content Creators
        - link: /docs/different-organization-types/
          title: Spreading Gatsby In Different Types of Organizations
          breadcrumbTitle: Spreading Gatsby
          items:
            - link: /docs/gatsby-for-freelancers/
              title: As a Freelancer*
            - link: /docs/gatsby-for-agencies/
              title: Inside an Agency
              items:
                - link: /docs/lower-bids-more-profit/
                  title: Lower Bids, More Profit
                - link: /docs/faster-recruiting/
                  title: Faster Recruiting
                - link: /docs/sanitize-your-stack/
                  title: Sanitize Your Stack
                - link: /docs/going-gatsby-only/
                  title: Why Agencies Go Gatsby-Only
            - link: /docs/gatsby-for-companies/
              title: Inside a Company
            - link: /docs/gatsby-in-the-enterprise/
              title: Inside an Enterprise (Large Company)
              breadcrumbTitle: Inside an Enterprise
              items:
                - link: /docs/answering-it-security/
                  title: Answering IT/Security Questions
                - link: /docs/setting-up-gatsby-without-gatsby-new/
                  title: Setting Up Gatsby Without Gatsby New
        - link: /docs/best-practices-for-orgs/
          items:
            - link: /docs/sharing-components-across-websites/
              title: Sharing Components Across Websites
              breadcrumbTitle: Sharing Components
              items:
                - link: /docs/component-libraries/
                  title: Component Libraries
                - link: /docs/making-components-discoverable/
        - link: /docs/how-gatsby-boosts-career/
          title: How Gatsby Boosts Your Career
    - link: /contributing/
      title: Contributing
      items:
        - link: /contributing/community/
          title: Community
        - link: /contributing/how-to-contribute/
          title: How to Contribute
    - link: /docs/partnering-with-gatsby/
      title: Partnering With Gatsby
      items:
        - link: /docs/gatsby-vendor-partnership/
          title: Integrating & Partnering For Vendors
        - link: /docs/gatsby-agency-partnership/
          title: Agency Partnership Program
    - link: /docs/gatsby-cli/
      title: Commands (Gatsby CLI)
    - link: /docs/cheat-sheet/
      title: Cheat Sheet
    - link: /docs/glossary/
      title: Glossary
      items:
<<<<<<< HEAD
        - link: /docs/glossary/graphql
          title: GraphQL
        - link: /docs/glossary/headless-cms/
          title: Headless CMS
        - link: /docs/glossary/jamstack
          title: JAMStack
        - link: /docs/glossary/node
          title: Node.js
        - link: /docs/glossary/react
          title: React
        - link: /docs/glossary/static-site-generator
          title: Static Site Generator
        - link: /docs/glossary/webpack
          title: webpack
    - link: /docs/telemetry/
      title: Gatsby Telemetry
    - link: /docs/gatsby-repl/
      title: Gatsby REPL
=======
        - title: GraphQL
          link: /docs/glossary/graphql
        - title: Headless CMS
          link: /docs/glossary/headless-cms/
        - title: Headless WordPress
          link: /docs/glossary/headless-wordpress/
        - title: JAMStack
          link: /docs/glossary/jamstack
        - title: Node.js
          link: /docs/glossary/node
        - title: React
          link: /docs/glossary/react
        - title: Static Site Generator
          link: /docs/glossary/static-site-generator
        - title: webpack
          link: /docs/glossary/webpack
    - title: Gatsby Telemetry
      link: /docs/telemetry/
    - title: Gatsby REPL
      link: /docs/gatsby-repl/
>>>>>>> 33a7bca6
<|MERGE_RESOLUTION|>--- conflicted
+++ resolved
@@ -655,11 +655,12 @@
     - link: /docs/glossary/
       title: Glossary
       items:
-<<<<<<< HEAD
         - link: /docs/glossary/graphql
           title: GraphQL
         - link: /docs/glossary/headless-cms/
           title: Headless CMS
+        - link: /docs/glossary/headless-wordpress/
+          title: Headless Wordpress
         - link: /docs/glossary/jamstack
           title: JAMStack
         - link: /docs/glossary/node
@@ -673,26 +674,4 @@
     - link: /docs/telemetry/
       title: Gatsby Telemetry
     - link: /docs/gatsby-repl/
-      title: Gatsby REPL
-=======
-        - title: GraphQL
-          link: /docs/glossary/graphql
-        - title: Headless CMS
-          link: /docs/glossary/headless-cms/
-        - title: Headless WordPress
-          link: /docs/glossary/headless-wordpress/
-        - title: JAMStack
-          link: /docs/glossary/jamstack
-        - title: Node.js
-          link: /docs/glossary/node
-        - title: React
-          link: /docs/glossary/react
-        - title: Static Site Generator
-          link: /docs/glossary/static-site-generator
-        - title: webpack
-          link: /docs/glossary/webpack
-    - title: Gatsby Telemetry
-      link: /docs/telemetry/
-    - title: Gatsby REPL
-      link: /docs/gatsby-repl/
->>>>>>> 33a7bca6
+      title: Gatsby REPL