--- conflicted
+++ resolved
@@ -4,11 +4,7 @@
 import loadable from "@loadable/component"
 import { mediaQueries } from "gatsby-design-tokens/dist/theme-gatsbyjs-org"
 
-<<<<<<< HEAD
-const PluginSearchBar = loadable(() => import(`./plugin-searchbar-body`))
-=======
 const PluginSearchBar = loadable(() => import("./plugin-searchbar-body"))
->>>>>>> f71fea17
 
 const PageWithPluginSearchBar = ({ isPluginsIndex, location, children }) => (
   <Fragment>
